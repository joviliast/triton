import argparse

import triton
import triton._C.libtriton.triton as libtriton

if __name__ == '__main__':

    # valid source and target formats
    VALID_FORMATS = ['triton-ir', 'triton-gpu-ir', 'llvm-ir', 'ptx', 'amdgcn']

    # set up the argument parser
    # TODO: conditional requirements
    parser = argparse.ArgumentParser()
    parser.add_argument('src', help="Source file to compile")
    parser.add_argument('--target', required=True,
                        help="Target format, one of: " + ', '.join(VALID_FORMATS))
    parser.add_argument('--sm', type=int, help="Compute capability to compile for")
    parser.add_argument('--ptx-version', type=int, help="PTX version to compile for")
    parser.add_argument('--gfx', type=str, help="AMDGPU target to compile for")

    # parse the args
    args = parser.parse_args()

    # TODO: clean-up and re-use triton.compiler primitive functions
    # check for validity of format arguments
    if args.target not in VALID_FORMATS:
        print("Invalid target format: " + args.target)
        exit(0)

    # parse source file to MLIR module
    context = libtriton.ir.context()
    module = libtriton.ir.parse_mlir_module(args.src, context)
    module.context = context

    # optimizer triton-ir
    module = triton.compiler.optimize_triton_ir(module)
    if args.target == 'triton-ir':
        print(module.str())
        exit(0)

    if not args.sm:
        raise argparse.ArgumentError(None, "Must specify --sm for PTX compilation")

    # triton-ir -> triton-gpu-ir
    module = triton.compiler.ttir_to_ttgir(module, num_warps=4, num_stages=3, compute_capability=args.sm)
    if args.target == 'triton-gpu-ir':
        print(module.str())
        exit(0)

    # triton-gpu-ir -> llvm-ir
    module = triton.compiler.ttgir_to_llir(module, extern_libs=None, compute_capability=args.sm)
    if args.target == 'llvm-ir':
        print(module)
        exit(0)

<<<<<<< HEAD
=======
    if not args.ptx_version:
        raise argparse.ArgumentError(None, "Must specify --ptx-version for PTX compilation")

>>>>>>> ca05ef8e
    # llvm-ir -> ptx
    if args.target == 'ptx':
        if not args.sm:
            raise argparse.ArgumentError(None, "Must specify --sm for PTX compilation")
        if not args.ptx_version:
            raise argparse.ArgumentError(None, "Must specify --ptx-version for PTX compilation")
        module = triton.compiler.llir_to_ptx(module, compute_capability=args.sm, ptx_version=args.ptx_version)

    # llvm-ir -> amdgcn
    if args.target == 'amdgcn':
        if not args.gfx:
            raise argparse.ArgumentError(None, "Must specify --gfx for AMDGCN compilation")
        module, hsaco_path = triton.compiler.llir_to_hsaco(module, args.gfx)

    print(module)<|MERGE_RESOLUTION|>--- conflicted
+++ resolved
@@ -53,12 +53,6 @@
         print(module)
         exit(0)
 
-<<<<<<< HEAD
-=======
-    if not args.ptx_version:
-        raise argparse.ArgumentError(None, "Must specify --ptx-version for PTX compilation")
-
->>>>>>> ca05ef8e
     # llvm-ir -> ptx
     if args.target == 'ptx':
         if not args.sm:
