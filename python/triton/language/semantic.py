--- conflicted
+++ resolved
@@ -1261,13 +1261,6 @@
 
     assert len(lhs.shape) == 2, f"First input shape ({lhs.shape}) is not two dimensional!"
     assert len(rhs.shape) == 2, f"Second input shape ({rhs.shape}) is not two dimensional!"
-<<<<<<< HEAD
-    assert lhs.shape[1].value == rhs.shape[
-        0].value, f"First input shape ({lhs.shape}) and second input shape {rhs.shape} are not compatible for matmul (second index of first shape ({lhs.shape[1].value}) must be equal to first index of second shape ({rhs.shape[0].value})"
-    assert lhs.shape[0].value >= 16 and lhs.shape[1].value >= 16 \
-        and rhs.shape[1].value >= 16, \
-        f"All values in both first input shape ({lhs.shape}) and second input shape ({rhs.shape}) must be >= 16!"
-=======
     assert lhs.shape[1].value == rhs.shape[0].value, f"First input shape ({lhs.shape}) and second input shape {rhs.shape} are not compatible for matmul (second index of first shape ({lhs.shape[1].value}) must be equal to first index of second shape ({rhs.shape[0].value})"
     if _is_cuda(builder.target):
         assert lhs.shape[0].value >= 16 and lhs.shape[1].value >= 16 \
@@ -1277,7 +1270,6 @@
         assert lhs.shape[0].value >= 4 and lhs.shape[1].value >= 16 \
             and rhs.shape[1].value >= 4, \
             f"All values in both first input shape ({lhs.shape}) and second input shape ({rhs.shape}) must be >= 4!"
->>>>>>> 605a90c5
 
     # hip for now converts fp8 to fp16 for mixed input
     if is_hip():
