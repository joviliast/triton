--- conflicted
+++ resolved
@@ -1191,7 +1191,6 @@
     format = "iiiiiKKOOO" + ''.join([format_of(_extracted_type(ty)) for ty in signature.values()])
 
     # generate glue code
-<<<<<<< HEAD
     if torch.version.hip is not None:
         src = f"""
     #define __HIP_PLATFORM_AMD__
@@ -1257,62 +1256,6 @@
         return ptr_info;
       }}
       PyErr_SetString(PyExc_TypeError, "Pointer argument must be either uint64 or have data_ptr method");
-=======
-    src = f"""
-#include \"cuda.h\"
-#include <stdbool.h>
-#include <Python.h>
-
-static inline void gpuAssert(CUresult code, const char *file, int line)
-{{
-   if (code != CUDA_SUCCESS)
-   {{
-      const char* prefix = "Triton Error [CUDA]: ";
-      const char* str;
-      cuGetErrorString(code, &str);
-      char err[1024] = {{0}};
-      strcat(err, prefix);
-      strcat(err, str);
-      PyErr_SetString(PyExc_RuntimeError, err);
-   }}
-}}
-
-#define CUDA_CHECK(ans) {{ gpuAssert((ans), __FILE__, __LINE__); }}
-
-static void _launch(int gridX, int gridY, int gridZ, int num_warps, int shared_memory, CUstream stream, CUfunction function, {arg_decls}) {{
-  void *params[] = {{ {', '.join(f"&arg{i}" for i in signature.keys() if i not in constants)} }};
-  if(gridX*gridY*gridZ > 0){{
-    CUDA_CHECK(cuLaunchKernel(function, gridX, gridY, gridZ, 32*num_warps, 1, 1, shared_memory, stream, params, 0));
-  }}
-}}
-
-typedef struct _DevicePtrInfo {{
-    CUdeviceptr dev_ptr;
-    bool valid;
-}} DevicePtrInfo;
-
-static inline DevicePtrInfo getPointer(PyObject *obj, int idx) {{
-  DevicePtrInfo ptr_info;
-  ptr_info.dev_ptr = 0;
-  ptr_info.valid = true;
-  if (PyLong_Check(obj)) {{
-    ptr_info.dev_ptr = PyLong_AsUnsignedLongLong(obj);
-    return ptr_info;
-  }}
-  if (obj == Py_None) {{
-    // valid nullptr
-    return ptr_info;
-  }}
-  PyObject *ptr = PyObject_GetAttrString(obj, "data_ptr");
-  if(ptr){{
-    PyObject *empty_tuple = PyTuple_New(0);
-    PyObject *ret = PyObject_Call(ptr, empty_tuple, NULL);
-    Py_DECREF(empty_tuple);
-    Py_DECREF(ptr);
-    if (!PyLong_Check(ret)) {{
-      PyErr_SetString(PyExc_TypeError, "data_ptr method of Pointer object must return 64-bit int");
-      ptr_info.valid = false;
->>>>>>> a38d2def
       return ptr_info;
     }}
     static PyObject* launch(PyObject* self, PyObject* args) {{
@@ -1583,32 +1526,20 @@
     return os.getenv("ROCM_PATH", default="/opt/rocm")
 
 def _build(name, src, srcdir):
-<<<<<<< HEAD
     if torch.version.hip is not None:
         hip_lib_dir = libhip_dir()
         hip_include_dir = os.path.join(hip_home_dirs(), "include")
     else:
         cuda_lib_dirs = libcuda_dirs()
-        cuda_path = os.environ.get('CUDA_PATH', default_cuda_dir())
+        base_dir = os.path.dirname(__file__)
+        cuda_path = os.path.join(base_dir, "third_party", "cuda")
+
         cu_include_dir = os.path.join(cuda_path, "include")
         triton_include_dir = os.path.join(os.path.dirname(__file__), "include")
         cuda_header = os.path.join(cu_include_dir, "cuda.h")
         triton_cuda_header = os.path.join(triton_include_dir, "cuda.h")
         if not os.path.exists(cuda_header) and os.path.exists(triton_cuda_header):
             cu_include_dir = triton_include_dir
-
-=======
-    cuda_lib_dirs = libcuda_dirs()
-    base_dir = os.path.dirname(__file__)
-    cuda_path = os.path.join(base_dir, "third_party", "cuda")
-
-    cu_include_dir = os.path.join(cuda_path, "include")
-    triton_include_dir = os.path.join(os.path.dirname(__file__), "include")
-    cuda_header = os.path.join(cu_include_dir, "cuda.h")
-    triton_cuda_header = os.path.join(triton_include_dir, "cuda.h")
-    if not os.path.exists(cuda_header) and os.path.exists(triton_cuda_header):
-        cu_include_dir = triton_include_dir
->>>>>>> a38d2def
     suffix = sysconfig.get_config_var('EXT_SUFFIX')
     so = os.path.join(srcdir, '{name}{suffix}'.format(name=name, suffix=suffix))
     # try to avoid setuptools if possible
@@ -1620,15 +1551,6 @@
         cc = gcc if gcc is not None else clang
         if cc is None:
             raise RuntimeError("Failed to find C compiler. Please specify via CC environment variable.")
-<<<<<<< HEAD
-    py_include_dir = get_paths()["include"]
-    if torch.version.hip is not None:
-        ret = subprocess.check_call([cc, src, f"-I{hip_include_dir}", f"-I{py_include_dir}", f"-I{srcdir}", "-shared", "-fPIC", f"-L{hip_lib_dir}", "-lamdhip64", "-o", so])
-    else:
-        cc_cmd = [cc, src, "-O3", f"-I{cu_include_dir}", f"-I{py_include_dir}", f"-I{srcdir}", "-shared", "-fPIC", "-lcuda", "-o", so]
-        cc_cmd += [f"-L{dir}" for dir in cuda_lib_dirs]
-        ret = subprocess.check_call(cc_cmd)
-=======
     # This function was renamed and made public in Python 3.10
     if hasattr(sysconfig, 'get_default_scheme'):
         scheme = sysconfig.get_default_scheme()
@@ -1640,10 +1562,12 @@
         scheme = 'posix_prefix'
     py_include_dir = sysconfig.get_paths(scheme=scheme)["include"]
 
-    cc_cmd = [cc, src, "-O3", f"-I{cu_include_dir}", f"-I{py_include_dir}", f"-I{srcdir}", "-shared", "-fPIC", "-lcuda", "-o", so]
-    cc_cmd += [f"-L{dir}" for dir in cuda_lib_dirs]
-    ret = subprocess.check_call(cc_cmd)
->>>>>>> a38d2def
+    if torch.version.hip is not None:
+        ret = subprocess.check_call([cc, src, f"-I{hip_include_dir}", f"-I{py_include_dir}", f"-I{srcdir}", "-shared", "-fPIC", f"-L{hip_lib_dir}", "-lamdhip64", "-o", so])
+    else:
+        cc_cmd = [cc, src, "-O3", f"-I{cu_include_dir}", f"-I{py_include_dir}", f"-I{srcdir}", "-shared", "-fPIC", "-lcuda", "-o", so]
+        cc_cmd += [f"-L{dir}" for dir in cuda_lib_dirs]
+        ret = subprocess.check_call(cc_cmd)
 
     if ret == 0:
         return so
@@ -1816,7 +1740,6 @@
     num_stages = kwargs.get("num_stages", 3 if capability >= 75 else 2)
     extern_libs = kwargs.get("extern_libs", dict())
     # build compilation stages
-<<<<<<< HEAD
     if torch.version.hip is not None:
         if extern_libs is None:
             extern_libs = get_amdgcn_bitcode_paths()
@@ -1833,47 +1756,32 @@
             raise RuntimeError('gfx_arch is None (not specified)')
         stages = {
             "ast": (lambda path: fn, None),
-            "ttir": (lambda path: _triton.ir.parse_mlir_module(path, context),
-                    lambda src: ast_to_ttir(src, signature, configs[0], constants)),
-            "ttgir": (lambda path: _triton.ir.parse_mlir_module(path, context),
-                    lambda src: ttir_to_ttgir(src, num_warps, num_stages, capability)),
+            "ttir": (lambda path: parse_mlir_module(path, context),
+                     lambda src: ast_to_ttir(src, signature, configs[0], constants)),
+            "ttgir": (lambda path: parse_mlir_module(path, context),
+                      lambda src: optimize_ttgir(ttir_to_ttgir(src, num_warps), num_stages, capability)),
             "llir": (lambda path: Path(path).read_text(),
-                    lambda src: ttgir_to_llir(src, extern_libs, capability)),
+                     lambda src: ttgir_to_llir(src, extern_libs, capability)),
             "amdgcn": (lambda path: Path(path).read_text(),
-                    lambda src: llir_to_amdgcn_and_hsaco(src, gfx_arch, 
-                                                        gfx_arch_full_details[0], 
+                       lambda src: llir_to_amdgcn_and_hsaco(src, gfx_arch,
+                                                        gfx_arch_full_details[0],
                                                         gfx_arch_full_details[2])),
         }
     else:
         stages = {
             "ast": (lambda path: fn, None),
-            "ttir": (lambda path: _triton.ir.parse_mlir_module(path, context),
-                    lambda src: ast_to_ttir(src, signature, configs[0], constants)),
-            "ttgir": (lambda path: _triton.ir.parse_mlir_module(path, context),
-                    lambda src: ttir_to_ttgir(src, num_warps, num_stages, capability)),
+            "ttir": (lambda path: parse_mlir_module(path, context),
+                     lambda src: ast_to_ttir(src, signature, configs[0], constants)),
+            "ttgir": (lambda path: parse_mlir_module(path, context),
+                      lambda src: optimize_ttgir(ttir_to_ttgir(src, num_warps), num_stages, capability)),
             "llir": (lambda path: Path(path).read_text(),
-                    lambda src: ttgir_to_llir(src, extern_libs, capability)),
+                     lambda src: ttgir_to_llir(src, extern_libs, capability)),
             "ptx": (lambda path: Path(path).read_text(),
                     lambda src: llir_to_ptx(src, capability)),
             "cubin": (lambda path: Path(path).read_bytes(),
-                    lambda src: ptx_to_cubin(src, capability))
+                      lambda src: ptx_to_cubin(src, capability))
         }
 
-=======
-    stages = {
-        "ast": (lambda path: fn, None),
-        "ttir": (lambda path: parse_mlir_module(path, context),
-                 lambda src: ast_to_ttir(src, signature, configs[0], constants)),
-        "ttgir": (lambda path: parse_mlir_module(path, context),
-                  lambda src: optimize_ttgir(ttir_to_ttgir(src, num_warps), num_stages, capability)),
-        "llir": (lambda path: Path(path).read_text(),
-                 lambda src: ttgir_to_llir(src, extern_libs, capability)),
-        "ptx": (lambda path: Path(path).read_text(),
-                lambda src: llir_to_ptx(src, capability)),
-        "cubin": (lambda path: Path(path).read_bytes(),
-                  lambda src: ptx_to_cubin(src, capability))
-    }
->>>>>>> a38d2def
     # find out the signature of the function
     if isinstance(fn, triton.runtime.JITFunction):
         configs = kwargs.get("configs", None)
