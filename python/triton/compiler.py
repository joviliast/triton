--- conflicted
+++ resolved
@@ -927,12 +927,8 @@
         add_external_libs(mod, extern_libs)
     return _triton.translate_triton_gpu_to_llvmir(mod, compute_capability)
 
-<<<<<<< HEAD
-def llir_to_ptx(mod: Any, compute_capability: int = None, ptx_version: int = None) -> Tuple[str, int]:
-=======
 
 def llir_to_ptx(mod: Any, compute_capability: int, ptx_version: int = None) -> Tuple[str, int]:
->>>>>>> c6e9aba7
     '''
     Translate TritonGPU module to PTX code.
     :param mod: a TritonGPU dialect module
@@ -974,10 +970,6 @@
     Get kernel name from AMDGCN code.
     This Kernel name is required when launching the kernel.
     '''
-<<<<<<< HEAD
-    # There is a name mangling in PTX codegen, so the original kernel names in Triton IR are not available in PTX/cubin.
-=======
->>>>>>> c6e9aba7
     assert amdgcn
     for line in amdgcn.split('\n'):
         line = line.strip()
@@ -985,11 +977,7 @@
             return line.split()[-1].strip()
 
 
-<<<<<<< HEAD
-def llir_to_amdgcn(mod: Any, gcn_arch: str) -> Tuple[str, str]:
-=======
 def llir_to_amdgcn_and_hsaco(mod: Any, gfx_arch: str) -> Tuple[str, str]:
->>>>>>> c6e9aba7
     '''
     Translate TritonGPU module to HSACO code.
     :param mod: a TritonGPU dialect module
@@ -997,11 +985,7 @@
         - AMDGCN code
         - Path to HSACO object
     '''
-<<<<<<< HEAD
-    return _triton.translate_llvmir_to_amdgcn(mod, gcn_arch)
-=======
     return _triton.translate_llvmir_to_hsaco(mod, gfx_arch)
->>>>>>> c6e9aba7
 
 
 @functools.lru_cache()
@@ -1123,128 +1107,7 @@
 
     format = "iiiiiKKOOO" + ''.join([format_of(_extracted_type(ty)) for ty in signature.values()])
 
-    if torch.version.hip is not None:
-
-        src = f"""
-#define __HIP_PLATFORM_AMD__
-#include <hip/hip_runtime.h>
-#include <Python.h>
-static inline void gpuAssert(hipError_t code, const char *file, int line)
-{{
-   if (code != HIP_SUCCESS)
-   {{
-      const char* prefix = "Triton Error [HIP]: ";
-      const char* str = hipGetErrorString(code);
-      char err[1024] = {{0}};
-      strcat(err, prefix);
-      strcat(err, str);
-      PyErr_SetString(PyExc_RuntimeError, err);
-   }}
-}}
-void _launch(int gridX, int gridY, int gridZ, int num_warps, int shared_memory, hipStream_t stream, hipFunction_t function, {arg_decls}) {{
-  void *params[] = {{ {', '.join(f"&arg{i}" for i in signature.keys() if i not in constants)} }};
-  if(gridX*gridY*gridZ > 0){{
-    hipModuleLaunchKernel(function, gridX, gridY, gridZ, 32*num_warps, 1, 1, shared_memory, stream, params, 0);
-  }}
-}}
-static inline hipDeviceptr_t getPointer(PyObject *obj, int idx) {{
-  if (PyLong_Check(obj)) {{
-    return (hipDeviceptr_t)PyLong_AsUnsignedLongLong(obj);
-  }}
-  if (obj == Py_None) {{
-    return (hipDeviceptr_t)0;
-  }}
-  PyObject *ptr = PyObject_GetAttrString(obj, "data_ptr");
-  if(ptr){{
-    PyObject *empty_tuple = PyTuple_New(0);
-    PyObject *ret = PyObject_Call(ptr, empty_tuple, NULL);
-    Py_DECREF(empty_tuple);
-    Py_DECREF(ptr);
-    if (!PyLong_Check(ret)) {{
-      PyErr_SetString(PyExc_TypeError, "data_ptr method of Pointer object must return 64-bit int");
-    }}
-    return (hipDeviceptr_t)PyLong_AsUnsignedLongLong(ret);
-  }}
-  PyErr_SetString(PyExc_TypeError, "Pointer argument must be either uint64 or have data_ptr method");
-  return (hipDeviceptr_t)0;
-}}
-static PyObject* launch(PyObject* self, PyObject* args) {{
-  // printf("launch(PyObject* self, PyObject* args)");
-  int gridX, gridY, gridZ;
-  uint64_t _stream;
-  uint64_t _function;
-  int num_warps;
-  int shared_memory;
-  {' '.join([f"{_extracted_type(ty)} _arg{i}; " for i, ty in signature.items()])}
-  if(!PyArg_ParseTuple(args, \"{format}\", &gridX, &gridY, &gridZ, &num_warps, &shared_memory, &_stream, &_function, {', '.join(f"&_arg{i}" for i, ty in signature.items())})) {{
-    return NULL;
-  }}
-  _launch(gridX, gridY, gridZ, num_warps, shared_memory, (hipStream_t)_stream, (hipFunction_t)_function, {', '.join(f"getPointer(_arg{i},{i})" if ty[0]=="*" else f"_arg{i}"for i, ty in signature.items())});
-  if(PyErr_Occurred()) {{
-    return NULL;
-  }}
-  // return None
-  Py_INCREF(Py_None);
-  return Py_None;
-}}
-static PyMethodDef ModuleMethods[] = {{
-  {{"launch", launch, METH_VARARGS, "Entry point for all kernels with this signature"}},
-  {{NULL, NULL, 0, NULL}} // sentinel
-}};
-static struct PyModuleDef ModuleDef = {{
-  PyModuleDef_HEAD_INIT,
-  \"launcher\",
-  NULL, //documentation
-  -1, //size
-  ModuleMethods
-}};
-PyMODINIT_FUNC PyInit_launcher(void) {{
-  PyObject *m = PyModule_Create(&ModuleDef);
-  if(m == NULL) {{
-    return NULL;
-  }}
-  PyModule_AddFunctions(m, ModuleMethods);
-  return m;
-}}
-"""
-
-    else:
-
     # generate glue code
-<<<<<<< HEAD
-        src = f"""
-#include \"cuda.h\"
-#include <Python.h>
-
-static inline void gpuAssert(CUresult code, const char *file, int line)
-{{
-   if (code != CUDA_SUCCESS)
-   {{
-      const char* prefix = "Triton Error [CUDA]: ";
-      const char* str;
-      cuGetErrorString(code, &str);
-      char err[1024] = {{0}};
-      strcat(err, prefix);
-      strcat(err, str);
-      PyErr_SetString(PyExc_RuntimeError, err);
-   }}
-}}
-
-#define CUDA_CHECK(ans) {{ gpuAssert((ans), __FILE__, __LINE__); }}
-
-void _launch(int gridX, int gridY, int gridZ, int num_warps, int shared_memory, CUstream stream, CUfunction function, {arg_decls}) {{
-  void *params[] = {{ {', '.join(f"&arg{i}" for i in signature.keys() if i not in constants)} }};
-  if(gridX*gridY*gridZ > 0){{
-    CUDA_CHECK(cuLaunchKernel(function, gridX, gridY, gridZ, 32*num_warps, 1, 1, shared_memory, stream, params, 0));
-  }}
-}}
-
-static inline CUdeviceptr getPointer(PyObject *obj, int idx) {{
-  if (PyLong_Check(obj)) {{
-    return (CUdeviceptr)PyLong_AsUnsignedLongLong(obj);
-  }}
-  if (obj == Py_None) {{
-=======
     if torch.version.hip is not None:
         src = f"""
     #define __HIP_PLATFORM_AMD__
@@ -1409,7 +1272,6 @@
         return (CUdeviceptr)PyLong_AsUnsignedLongLong(ret);
     }}
     PyErr_SetString(PyExc_TypeError, "Pointer argument must be either uint64 or have data_ptr method");
->>>>>>> c6e9aba7
     return (CUdeviceptr)0;
     }}
 
@@ -1554,24 +1416,17 @@
 def hip_home_dirs():
     default_dir = "/opt/rocm"
     return os.getenv("ROCM_HOME", default=default_dir)
-<<<<<<< HEAD
-=======
 
 @functools.lru_cache()
 def rocm_path_dir():
     return os.getenv("ROCM_PATH", default="/opt/rocm")
->>>>>>> c6e9aba7
 
 def _build(name, src, srcdir):
     if torch.version.hip is not None:
         hip_lib_dir = libhip_dir()
         hip_include_dir = os.path.join(hip_home_dirs(), "include")
     else:
-<<<<<<< HEAD
-        cuda_lib_dir = libcuda_dir()
-=======
         cuda_lib_dirs = libcuda_dirs()
->>>>>>> c6e9aba7
         cuda_path = os.environ.get('CUDA_PATH', default_cuda_dir())
         cu_include_dir = os.path.join(cuda_path, "include")
 
@@ -1588,13 +1443,9 @@
     if torch.version.hip is not None:
         ret = subprocess.check_call([cc, src, f"-I{hip_include_dir}", f"-I{py_include_dir}", f"-I{srcdir}", "-shared", "-fPIC", f"-L{hip_lib_dir}", "-lamdhip64", "-o", so])
     else:
-<<<<<<< HEAD
-        ret = subprocess.check_call([cc, src, "-O3", f"-I{cu_include_dir}", f"-I{py_include_dir}", f"-I{srcdir}", "-shared", "-fPIC", f"-L{cuda_lib_dir}", "-lcuda", "-o", so])
-=======
         cc_cmd = [cc, src, "-O3", f"-I{cu_include_dir}", f"-I{py_include_dir}", f"-I{srcdir}", "-shared", "-fPIC", "-lcuda", "-o", so]
         cc_cmd += [f"-L{dir}" for dir in cuda_lib_dirs]
         ret = subprocess.check_call(cc_cmd)
->>>>>>> c6e9aba7
 
     if ret == 0:
         return so
@@ -1664,34 +1515,7 @@
     cache_manager.put(data, file_name, True if isinstance(data, bytes) else data)
     return module, md5, True, False
 
-<<<<<<< HEAD
-def read_or_execute_hip(cache_manager, force_compile, file_name_1, file_name_2,
-                      metadata, run_if_found_1: Callable[[str], bytes] = None,
-                      run_if_found_2: Callable[[str], bytes] = None,
-                      run_if_not_found: Callable = None):
-    suffix_1 = file_name_1.split(".")[1]
-    suffix_2 = file_name_2.split(".")[1]
-    if not force_compile and cache_manager.has_file(file_name_1) and cache_manager.has_file(file_name_2):
-        module_1 = run_if_found_1(cache_manager._make_path(file_name_1))
-        module_2 = run_if_found_2(cache_manager._make_path(file_name_2))
-        data_1 = module_1 if isinstance(module_1, bytes) else str(module_1).encode("utf-8")
-        data_2 = module_2 if isinstance(module_2, bytes) else str(module_2).encode("utf-8")
-        md5_1 = hashlib.md5(data_1).hexdigest()
-        md5_2 = hashlib.md5(data_2).hexdigest()
-        has_changed = (metadata and md5_1 != metadata["md5"][suffix_1]) or (metadata and md5_2 != metadata["md5"][suffix_2])
-        return module_1, md5_1, module_2, md5_2, has_changed, True
-    module_1, module_2 = run_if_not_found()
-    data_1 = module_1 if isinstance(module_1, bytes) else str(module_1).encode("utf-8")
-    data_2 = module_2 if isinstance(module_2, bytes) else str(module_2).encode("utf-8")
-    md5_1 = hashlib.md5(data_1).hexdigest()
-    md5_2 = hashlib.md5(data_2).hexdigest()
-    cache_manager.put(data_1, file_name_1, True if isinstance(data_1, bytes) else data_1)
-    cache_manager.put(data_2, file_name_2, True if isinstance(data_2, bytes) else data_2)
-    return module_1, md5_1, module_2, md5_2, True, False
-
-=======
 #
->>>>>>> c6e9aba7
 
 def _get_amdgpu_arch():
     try:
@@ -1779,6 +1603,7 @@
     # has to be a path to a file
     context = _triton.ir.context()
     asm = dict()
+    signature = kwargs.get("signature", "")
     constants = kwargs.get("constants", dict())
     num_warps = kwargs.get("num_warps", 4)
     num_stages = kwargs.get("num_stages", 3 if capability >= 75 else 2)
@@ -1859,44 +1684,6 @@
         with open(fn_cache_manager._make_path(f"{name}.json")) as f:
             metadata = json.load(f)
     else:
-<<<<<<< HEAD
-        shmem_size = _triton.get_shared_memory_size(ttgir)
-
-    if torch.version.hip is not None:
-      #llvm-ir -> amdgcn/hsaco (or read from cache)
-      gcn_arch = os.environ.get('MI_GPU_ARCH', "gfx90a")
-      amdgcn, amdgcn_md5, hsaco_path, hsaco_path_md5, force_compile, _ = read_or_execute_hip(fn_cache_manager, force_compile,
-                                                                         f"{name}.amdgcn", f"{name}.hsaco_path", metadata,
-                            run_if_found_1 = lambda path: Path(path).read_text(),
-                            run_if_found_2 = lambda path: Path(path).read_text(),
-                            run_if_not_found = lambda: llir_to_amdgcn(llir, gcn_arch))
-      kernel_name = amdgcn_get_kernel_name(amdgcn)
-      metadata = {"name": kernel_name, "shared": shmem_size, "num_warps": num_warps, "num_stages": num_stages,
-                  "md5": {  "hsaco_path": hsaco_path_md5,  "amdgcn": amdgcn_md5,
-                            "llir": llir_md5,
-                            "ttir": ttir_md5, "ttgir": ttgir_md5 }}
-
-      fn_cache_manager.put(json.dumps(metadata), f"{name}.json", binary=False)
-      asm = {"ttir": ttir, "ttgir": ttgir, "llir": llir, "amdgcn": amdgcn, "hsaco_path": hsaco_path}
-    else:
-      # llvm-ir -> ptx (or read from cache)
-      ptx, ptx_md5, force_compile, _ = read_or_execute(fn_cache_manager, force_compile, f"{name}.ptx", metadata,
-                            run_if_found = lambda path: Path(path).read_text(),
-                            run_if_not_found = lambda: llir_to_ptx(llir))
-      # ptx -> cubin (or read from cache)
-      cubin, cubin_md5, force_compile, _ = read_or_execute(fn_cache_manager, force_compile, f"{name}.cubin", metadata,
-                              run_if_found = lambda path: Path(path).read_bytes(),
-                              run_if_not_found= lambda: ptx_to_cubin(ptx, device))
-      # dump new metadata
-      kernel_name = ptx_get_kernel_name(ptx)
-      metadata = {"name": kernel_name, "shared": shmem_size, "num_warps": num_warps, "num_stages": num_stages,
-                  "md5": {  "cubin": cubin_md5,  "ptx": ptx_md5,
-                            "llir": llir_md5,
-                            "ttir": ttir_md5, "ttgir": ttgir_md5 }}
-      fn_cache_manager.put(json.dumps(metadata), f"{name}.json", binary=False)
-
-      asm = {"ttir": ttir, "ttgir": ttgir, "llir": llir, "ptx": ptx, "cubin": cubin}
-=======
         metadata = {"num_warps": num_warps, "num_stages": num_stages, "ctime": dict()}
         if ext == "ptx":
             assert "shared" in kwargs, "ptx compilation must provide shared memory size"
@@ -1938,7 +1725,6 @@
     # write-back metadata
     fn_cache_manager.put(json.dumps(metadata), f"{name}.json", binary=False)
     # return handle to compiled kernel
->>>>>>> c6e9aba7
     return CompiledKernel(so_path, metadata, asm)
 
 @static_vars(discovered_gfx_arch = _get_amdgpu_arch())
@@ -1999,19 +1785,6 @@
         global cuda_utils
         global hip_utils
         if torch.version.hip is not None:
-<<<<<<< HEAD
-            if hip_utils is None:
-               hip_utils = HIPUtils()
-            mod, func, n_regs, n_spills = hip_utils.load_binary(metadata["name"], self.asm["hsaco_path"], self.shared, device)
-            self.cu_module = mod
-            self.cu_function = func
-        else:
-            if cuda_utils is None:
-                cuda_utils = CudaUtils()
-            mod, func, n_regs, n_spills = cuda_utils.load_binary(metadata["name"], self.asm["cubin"], self.shared, device)
-            self.cu_module = mod
-            self.cu_function = func
-=======
             init_hip_utils()
             mod, func, n_regs, n_spills = hip_utils.load_binary(self.metadata["name"], self.asm["hsaco_path"], self.shared, device)
             self.cu_module = mod
@@ -2029,7 +1802,6 @@
         if name == 'c_wrapper':
             self._init_handles()
         return super().__getattribute__(name)
->>>>>>> c6e9aba7
 
     def __getitem__(self, grid):
         self._init_handles()
@@ -2201,7 +1973,6 @@
     if cuda_utils is None:
         cuda_utils = CudaUtils()
 
-
 cuda_utils = None
 
 def init_hip_utils():
@@ -2247,14 +2018,13 @@
             if(!PyArg_ParseTuple(args, "ss#ii", &name, &data, &data_size, &shared, &device)) {
                 return NULL;
             }
-            
-            
+
             // Open HSACO file
             FILE* hsaco_file;
             if ((hsaco_file = fopen(data, "rb")) == NULL) {
                 return NULL;
             }
-        
+
             // Read HSCAO file into Buffer
             fseek(hsaco_file, 0L, SEEK_END);
             size_t hsaco_file_size = ftell(hsaco_file);
@@ -2274,7 +2044,7 @@
             void *optval[] = {(void *)(uintptr_t)errbufsize,
                               (void *)_err, (void *)(uintptr_t)logbufsize,
                               (void *)_log, (void *)1};
-            
+
             // launch HIP Binary
             hipModule_t mod;
             hipFunction_t fun;
@@ -2304,97 +2074,6 @@
           ModuleMethods
         };
 
-<<<<<<< HEAD
-cuda_utils = None
-
-class HIPUtils(object):
-
-    def __new__(cls):
-        if not hasattr(cls, 'instance'):
-            cls.instance = super(HIPUtils, cls).__new__(cls)
-        return cls.instance
-
-    def _generate_src(self):
-        return """
-        #define __HIP_PLATFORM_AMD__
-        #include <hip/hip_runtime.h>
-        #include <Python.h>
-        #include <stdio.h>
-        #include <stdlib.h>
-
-        static inline void gpuAssert(hipError_t code, const char *file, int line)
-        {{
-          if (code != HIP_SUCCESS)
-          {{
-             const char* prefix = "Triton Error [HIP]: ";
-             const char* str = hipGetErrorString(code);
-             char err[1024] = {0};
-             strcat(err, prefix);
-             strcat(err, str);
-             PyErr_SetString(PyExc_RuntimeError, err);
-          }}
-        }}
-
-        static PyObject* loadBinary(PyObject* self, PyObject* args) {
-            const char* name;
-            const char* data;
-            Py_ssize_t data_size;
-            int shared;
-            int device;
-            if(!PyArg_ParseTuple(args, "ssii", &name, &data, &shared, &device)) {
-                return NULL;
-            }
-            hipFunction_t fun;
-            // Read HSACO.
-            FILE* hsaco_file;
-            if ((hsaco_file = fopen(data, "rb")) == NULL) {
-                return NULL;
-            }
-            fseek(hsaco_file, 0L, SEEK_END);
-            size_t hsaco_file_size = ftell(hsaco_file);
-            unsigned char* hsaco = (unsigned char*) malloc(hsaco_file_size * sizeof(unsigned char));
-            rewind(hsaco_file);
-            fread(hsaco, sizeof(unsigned char), hsaco_file_size, hsaco_file);
-            fclose(hsaco_file);
-            hipJitOption opt[] = {hipJitOptionErrorLogBufferSizeBytes, hipJitOptionErrorLogBuffer,
-                                  hipJitOptionInfoLogBufferSizeBytes, hipJitOptionInfoLogBuffer,
-                                  hipJitOptionLogVerbose};
-            const unsigned int errbufsize = 8192;
-            const unsigned int logbufsize = 8192;
-            char _err[errbufsize];
-            char _log[logbufsize];
-            void *optval[] = {(void *)(uintptr_t)errbufsize,
-                              (void *)_err, (void *)(uintptr_t)logbufsize,
-                              (void *)_log, (void *)1};
-            hipModule_t mod;
-            hipModuleLoadDataEx(&mod, hsaco, 5, opt, optval);
-            hipModuleGetFunction(&fun, mod, name);
-            free(hsaco);
-            // get allocated registers and spilled registers from the function
-            int n_regs = 0;
-            int n_spills = 0;
-
-            if(PyErr_Occurred()) {
-              return NULL;
-            }
-            return Py_BuildValue("(KKii)", (uint64_t)mod, (uint64_t)fun, n_regs, n_spills);
-        }
-
-        static PyMethodDef ModuleMethods[] = {
-          {"load_binary", loadBinary, METH_VARARGS, "Load provided hsaco into HIP driver"},
-          {NULL, NULL, 0, NULL} // sentinel
-        };
-
-        static struct PyModuleDef ModuleDef = {
-          PyModuleDef_HEAD_INIT,
-          \"hip_utils\",
-          NULL, //documentation
-          -1, //size
-          ModuleMethods
-        };
-
-=======
->>>>>>> c6e9aba7
         PyMODINIT_FUNC PyInit_hip_utils(void) {
           PyObject *m = PyModule_Create(&ModuleDef);
           if(m == NULL) {
@@ -2404,7 +2083,6 @@
           return m;
         }
         """
-<<<<<<< HEAD
 
     def __init__(self):
         src = self._generate_src()
@@ -2424,27 +2102,4 @@
         mod = importlib.util.module_from_spec(spec)
         spec.loader.exec_module(mod)
         self.load_binary = mod.load_binary
-
-hip_utils = None
-=======
-
-    def __init__(self):
-        src = self._generate_src()
-        key = hashlib.md5(src.encode("utf-8")).hexdigest()
-        cache = CacheManager(key)
-        fname = "hip_utils.so"
-        if not cache.has_file(fname):
-            with tempfile.TemporaryDirectory() as tmpdir:
-                src_path = os.path.join(tmpdir, "main.c")
-                with open(src_path, "w") as f:
-                    f.write(src)
-                so = _build("hip_utils", src_path, tmpdir)
-                with open(so, "rb") as f:
-                    cache.put(f.read(), fname, binary=True)
-        import importlib.util
-        spec = importlib.util.spec_from_file_location("hip_utils", cache._make_path(fname))
-        mod = importlib.util.module_from_spec(spec)
-        spec.loader.exec_module(mod)
-        self.load_binary = mod.load_binary
-        # self.get_device_properties = mod.get_device_properties
->>>>>>> c6e9aba7
+        # self.get_device_properties = mod.get_device_properties