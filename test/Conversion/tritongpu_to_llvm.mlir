--- conflicted
+++ resolved
@@ -955,19 +955,11 @@
 module attributes {"triton_gpu.num-warps" = 4 : i32} {
   // CHECK-LABEL: matmul884_kernel_dot_operand_layout
   func @matmul884_kernel_dot_operand_layout(%ptr:!tt.ptr<f32> {tt.divisibility = 16 : i32},
-<<<<<<< HEAD
-  %a:tensor<128x32xf16, #shared>, %b:tensor<32x256xf16, #shared>) {
-    %cst = arith.constant dense<0.000000e+00> : tensor<128x256xf32, #mma>
-    // PTX: ldmatrix.sync.aligned.m8n8.x4.shared.b16
-    %a_mat = triton_gpu.convert_layout %a : (tensor<128x32xf16, #shared>) -> tensor<128x32xf16, #dot_operand_a>
-    %b_mat = triton_gpu.convert_layout %b : (tensor<32x256xf16, #shared>) -> tensor<32x256xf16, #dot_operand_b>
-=======
   %a:tensor<32x64xf16, #shared0>, %b:tensor<64x64xf16, #shared1>) {
     %cst = arith.constant dense<0.000000e+00> : tensor<32x64xf32, #mma>
-    // CHECK: ldmatrix.sync.aligned.m8n8.x4.shared.b16
+    // PTX: ldmatrix.sync.aligned.m8n8.x4.shared.b16
     %a_mat = triton_gpu.convert_layout %a : (tensor<32x64xf16, #shared0>) -> tensor<32x64xf16, #dot_operand_a>
     %b_mat = triton_gpu.convert_layout %b : (tensor<64x64xf16, #shared1>) -> tensor<64x64xf16, #dot_operand_b>
->>>>>>> b5d32896
 
     %28 = tt.dot %a_mat, %b_mat, %cst {allowTF32 = true, transA = false, transB = false} : tensor<32x64xf16, #dot_operand_a> * tensor<64x64xf16, #dot_operand_b> -> tensor<32x64xf32, #mma>
     %38 = triton_gpu.convert_layout %28 : (tensor<32x64xf32, #mma>) -> tensor<32x64xf32, #blocked>
