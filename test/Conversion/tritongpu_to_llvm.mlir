--- conflicted
+++ resolved
@@ -616,10 +616,7 @@
   // CHECK-LABEL: convert_layout_blocked_blocked
   func @convert_layout_blocked_blocked(%arg0: tensor<16x16xf32, #blocked0>) {
     // CHECK: llvm.mlir.addressof @global_smem
-<<<<<<< HEAD
     // XHECK: nvvm.barrier0
-=======
->>>>>>> ca05ef8e
     // CHECK: llvm.store
     // CHECK-SAME: !llvm.ptr<vector<1xf32>, 3>
     // CHECK: llvm.store
@@ -667,10 +664,7 @@
   // CHECK-LABEL: convert_layout_blocked_blocked_vec
   func @convert_layout_blocked_blocked_vec(%arg0: tensor<16x16xf32, #blocked0>) {
     // CHECK: llvm.mlir.addressof @global_smem
-<<<<<<< HEAD
     // XHECK: nvvm.barrier0
-=======
->>>>>>> ca05ef8e
     // CHECK: llvm.store
     // CHECK-SAME: !llvm.ptr<vector<4xf32>, 3>
     // CHECK: llvm.store
@@ -694,10 +688,7 @@
   // CHECK-LABEL: convert_layout_blocked_blocked_multi_rep
   func @convert_layout_blocked_blocked_multi_rep(%arg0: tensor<16x16xf32, #blocked0>) {
     // CHECK: llvm.mlir.addressof @global_smem
-<<<<<<< HEAD
     // XHECK: nvvm.barrier0
-=======
->>>>>>> ca05ef8e
     // CHECK: llvm.store
     // CHECK-SAME: !llvm.ptr<vector<4xf32>, 3>
     // XHECK: nvvm.barrier0
@@ -763,13 +754,9 @@
 #mma = #triton_gpu.mma<{versionMajor = 2, warpsPerCTA = [2, 2]}>
 module attributes {"triton_gpu.num-warps" = 1 : i32} {
   // CHECK: llvm.mlir.global external @global_smem() {addr_space = 3 : i32} : !llvm.array<0 x i8>
-<<<<<<< HEAD
-  // CHECK-LABEL: convert_layout_mma_block
-  func @convert_layout_mma_blocked(%arg0: tensor<32x16xf32, #mma>) {
-    // XHECK: nvvm.barrier0
-=======
   // CHECK-LABEL: convert_layout_mmav2_block
   func @convert_layout_mmav2_blocked(%arg0: tensor<32x16xf32, #mma>) {
+    // XHECK: nvvm.barrier0
     // CHECK: llvm.store
     // CHECK-SAME: !llvm.ptr<vector<2xf32>, 3>
     // CHECK: llvm.store
@@ -790,11 +777,11 @@
   // CHECK: llvm.mlir.global external @global_smem() {addr_space = 3 : i32} : !llvm.array<0 x i8>
   // CHECK-LABEL: convert_layout_mmav1_block
   func @convert_layout_mmav1_blocked(%arg0: tensor<32x16xf32, #mma>) {
+    // XHECK: nvvm.barrier0
     // CHECK: llvm.store
     // CHECK-SAME: !llvm.ptr<vector<2xf32>, 3>
     // CHECK: llvm.store
     // CHECK-SAME: !llvm.ptr<vector<2xf32>, 3>
->>>>>>> ca05ef8e
     // CHECK: llvm.store
     // CHECK-SAME: !llvm.ptr<vector<2xf32>, 3>
     // CHECK: llvm.store
