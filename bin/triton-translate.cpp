--- conflicted
+++ resolved
@@ -3,24 +3,15 @@
 #include "triton/Target/LLVMIR/LLVMIRTranslation.h"
 #include "triton/Target/PTX/PTXTranslation.h"
 #include "triton/Target/HSACO/HSACOTranslation.h"
-
 #include "mlir/IR/AsmState.h"
 #include "mlir/IR/BuiltinOps.h"
 #include "mlir/Parser.h"
 #include "mlir/Support/FileUtilities.h"
-<<<<<<< HEAD
-
-=======
 #include "mlir/Support/LogicalResult.h"
 #include "mlir/Target/LLVMIR/Dialect/LLVMIR/LLVMToLLVMIRTranslation.h"
 #include "mlir/Target/LLVMIR/Export.h"
 #include "triton/Conversion/TritonGPUToLLVM/TritonGPUToLLVMPass.h"
 #include "triton/Conversion/TritonToTritonGPU/TritonToTritonGPUPass.h"
-#include "triton/Dialect/Triton/IR/Dialect.h"
-#include "triton/Dialect/TritonGPU/IR/Dialect.h"
-#include "triton/Target/LLVMIR/LLVMIRTranslation.h"
-#include "triton/Target/PTX/PTXTranslation.h"
->>>>>>> b5d32896
 #include "llvm/IR/LLVMContext.h"
 #include "llvm/IR/Module.h"
 #include "llvm/Support/CommandLine.h"
@@ -127,7 +118,6 @@
   else if (targetKind == "ptx")
     llvm::outs() << ::triton::translateLLVMIRToPTX(*llvmir, SMArch.getValue(),
                                                    ptxVersion.getValue());
-<<<<<<< HEAD
   else if (targetKind == "hsaco") {
     auto [module, hsaco] =
         ::triton::translateLLVMIRToHSACO(*llvmir, GCNArch.getValue());
@@ -136,8 +126,6 @@
     llvm::errs() << "Error: Unknown target specified: " << targetKind << "\n";
     return failure();
   }
-=======
->>>>>>> b5d32896
 
   return success();
 }
