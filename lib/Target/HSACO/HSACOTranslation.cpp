#include "triton/Target/HSACO/HSACOTranslation.h"
#include "mlir/Dialect/LLVMIR/LLVMDialect.h"
#include "mlir/ExecutionEngine/ExecutionEngine.h"
#include "mlir/ExecutionEngine/OptUtils.h"
#include "mlir/IR/BuiltinOps.h"
#include "mlir/IR/Dialect.h"
#include "mlir/Pass/Pass.h"
#include "mlir/Pass/PassManager.h"
#include "mlir/Support/LogicalResult.h"
#include "mlir/Target/LLVMIR/Dialect/LLVMIR/LLVMToLLVMIRTranslation.h"
#include "mlir/Target/LLVMIR/Export.h"
#include "mlir/Target/LLVMIR/LLVMTranslationInterface.h"
#include "triton/Target/LLVMIR/LLVMIRTranslation.h"
#include "triton/Tools/Sys/GetEnv.hpp"

#include "llvm/ExecutionEngine/ExecutionEngine.h"
#include "llvm/ExecutionEngine/SectionMemoryManager.h"
#include "llvm/IR/IRBuilder.h"
#include "llvm/IR/IRPrintingPasses.h"
#include "llvm/IR/LegacyPassManager.h"
#include "llvm/IR/Module.h"
#include "llvm/IR/Verifier.h"
#include "llvm/MC/TargetRegistry.h"
#include "llvm/Support/CodeGen.h"
#include "llvm/Support/CommandLine.h"
#include "llvm/Support/SourceMgr.h"
#include "llvm/Support/TargetSelect.h"
#include "llvm/Support/raw_ostream.h"
#include "llvm/Target/TargetMachine.h"
#include "llvm/Target/TargetOptions.h"
#include "llvm/Transforms/Scalar.h"
#include "llvm/Transforms/Utils/Cloning.h"
#include <filesystem>
#include <iostream>
#include <memory>
#include <random>

namespace {

void init_llvm() {
  LLVMInitializeAMDGPUTarget();
  LLVMInitializeAMDGPUTargetInfo();
  LLVMInitializeAMDGPUTargetMC();
  LLVMInitializeAMDGPUAsmParser();
  LLVMInitializeAMDGPUAsmPrinter();
}

std::unique_ptr<llvm::TargetMachine>
initialize_module(llvm::Module *module, const std::string &triple,
                  const std::string &proc, const std::string &features) {
  // verify and store llvm
  llvm::legacy::PassManager pm;
  pm.add(llvm::createVerifierPass());
  pm.run(*module);

  module->setTargetTriple(triple);

  std::string error;
  auto target =
      llvm::TargetRegistry::lookupTarget(module->getTargetTriple(), error);
  if (target == nullptr) {
    llvm::errs() << "LookupTarget fail: " << error << '\n';
    return nullptr;
  }
  llvm::TargetOptions opt;
  opt.AllowFPOpFusion = llvm::FPOpFusion::Fast;
  opt.UnsafeFPMath = false;
  opt.NoInfsFPMath = false;
  opt.NoNaNsFPMath = true;
  llvm::TargetMachine *machine = target->createTargetMachine(
      module->getTargetTriple(), proc, features, opt, llvm::Reloc::PIC_,
      std::nullopt, llvm::CodeGenOpt::Aggressive);

  module->setDataLayout(machine->createDataLayout());

  for (llvm::Function &f : module->functions())
    f.addFnAttr(llvm::Attribute::AlwaysInline);

  return std::unique_ptr<llvm::TargetMachine>(machine);
}

std::string generate_amdgcn_assembly(llvm::Module *module,
                                     const std::string &triple,
                                     const std::string &proc,
                                     const std::string &features) {
  auto machine = initialize_module(module, triple, proc, features);

  if (machine == nullptr)
    return "";

  llvm::SmallVector<char, 0> buffer;
  llvm::legacy::PassManager pass;
  llvm::raw_svector_ostream stream(buffer);

  // emit
  machine->addPassesToEmitFile(pass, stream, nullptr,
                               llvm::CodeGenFileType::CGFT_AssemblyFile);
  pass.run(*module);

  std::string amdgcn(buffer.begin(), buffer.end());
  if (::triton::tools::getBoolEnv("AMDGCN_ENABLE_DUMP")) {
    llvm::dbgs() << "// -----// AMDGCN Dump //----- //\n" << amdgcn << '\n';
  }

  return amdgcn;
}

std::string generate_hsaco(llvm::Module *module, const std::string &triple,
                           const std::string &proc,
                           const std::string &features) {
  auto machine = initialize_module(module, triple, proc, features);

  // create unique dir for kernel's binary and hsaco
  std::error_code ec;
  std::string kernel_name_base = "amd_triton_kernel";
  std::filesystem::path tmp = std::filesystem::temp_directory_path();
  std::filesystem::path kernel_dir_base(kernel_name_base);
  llvm::SmallString<256> unique_dir;
  ec = llvm::sys::fs::createUniqueDirectory((tmp / kernel_dir_base).string(),
                                            unique_dir);
  if (ec) {
    std::cerr << "Directory for " << kernel_name_base
              << " was not created. error code: " << ec << std::endl;
  }
  std::filesystem::path kernel_dir(unique_dir.data());
  std::string kernel_name = kernel_dir.stem();

  // Save GCN ISA binary.
  std::filesystem::path isa_binary(kernel_name + ".o");
  std::string isabin_path = (kernel_dir / isa_binary).string();
  std::unique_ptr<llvm::raw_fd_ostream> isabin_fs(
      new llvm::raw_fd_ostream(isabin_path, ec, llvm::sys::fs::OF_Text));
  if (ec) {
<<<<<<< HEAD
    llvm::errs() << isabin_path
                 << " was not created. error code: " << ec.category().name()
                 << ':' << ec.value() << '\n';
=======
    std::cerr << isabin_path << " was not created. error code: " << ec
              << std::endl;
>>>>>>> f11a188a
  }

  // emit
  llvm::legacy::PassManager pass;
  machine->addPassesToEmitFile(pass, *isabin_fs, nullptr,
                               llvm::CGFT_ObjectFile);
  pass.run(*module);

  // generate HASCO file
  std::filesystem::path hsaco(kernel_name + ".hsaco");
  std::string hsaco_path = (kernel_dir / hsaco).string();
  std::string error_message;
  std::string lld_path = "/opt/rocm/llvm/bin/ld.lld";
  int lld_result = llvm::sys::ExecuteAndWait(
      lld_path,
      {lld_path, "-flavor", "gnu", "-shared", "-o", hsaco_path, isabin_path},
      std::nullopt, {}, 0, 0, &error_message);
  if (lld_result) {
    llvm::errs() << "ld.lld execute fail: " << '\n'
                 << error_message << "Code: "
                 << lld_result << '\n';
  }

  return hsaco_path;
}

std::tuple<std::string, std::string>
llir_to_amdgcn_and_hsaco(llvm::Module *module, std::string gfx_arch,
                         std::string gfx_triple, std::string gfx_features) {

  init_llvm();

  // verify and store llvm
  auto module_obj = llvm::CloneModule(*module);
  auto amdgcn =
      generate_amdgcn_assembly(module, gfx_triple, gfx_arch, gfx_features);
  auto hsaco_path =
      generate_hsaco(module_obj.get(), gfx_triple, gfx_arch, gfx_features);

  return std::make_tuple(amdgcn, hsaco_path);
}

} // namespace

namespace triton {

std::tuple<std::string, std::string>
translateLLVMIRToHSACO(llvm::Module &module, std::string gfx_arch,
                       std::string gfx_triple, std::string gfx_features) {
  auto hsacoCode =
      llir_to_amdgcn_and_hsaco(&module, gfx_arch, gfx_triple, gfx_features);
  return hsacoCode;
}

} // namespace triton<|MERGE_RESOLUTION|>--- conflicted
+++ resolved
@@ -131,14 +131,9 @@
   std::unique_ptr<llvm::raw_fd_ostream> isabin_fs(
       new llvm::raw_fd_ostream(isabin_path, ec, llvm::sys::fs::OF_Text));
   if (ec) {
-<<<<<<< HEAD
     llvm::errs() << isabin_path
                  << " was not created. error code: " << ec.category().name()
                  << ':' << ec.value() << '\n';
-=======
-    std::cerr << isabin_path << " was not created. error code: " << ec
-              << std::endl;
->>>>>>> f11a188a
   }
 
   // emit
